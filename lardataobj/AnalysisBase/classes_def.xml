--- conflicted
+++ resolved
@@ -10,14 +10,9 @@
 <lcgdict>
 
 <!-- support classes (e.g., elements of data product classes) -->
-<<<<<<< HEAD
  <class name="std::map<std::basic_string<char>,double> "/>
  <class name="std::vector<std::map<std::basic_string<char>,double>>"/>
-=======
- <class name="std::map<std::basic_string<char>,double > " />
- <class name="std::vector<std::map<std::basic_string<char>,double > >" />
  <class name="std::bitset<8>" />
->>>>>>> b0efec92
 
 <!-- Feature vectors, length 1-5                                        -->
  <class name="anab::FeatureVector<1>" ClassVersion="10">
@@ -55,19 +50,11 @@
  <class name="anab::FeatureVector<5>" ClassVersion="10">
   <version ClassVersion="10" checksum="512803015"/>
  </class>
-<<<<<<< HEAD
  <class name="art::Wrapper< anab::FeatureVector<5>>"/>
  <class name="std::vector< anab::FeatureVector<5>>"/>
  <class name="art::Ptr< anab::FeatureVector<5>>"/>
  <class name="art::Wrapper< std::vector< anab::FeatureVector<5>>>"/>
  
-=======
- <class name="art::Wrapper< anab::FeatureVector<5> >"                 />
- <class name="std::vector< anab::FeatureVector<5> >"                  />
- <class name="art::Ptr< anab::FeatureVector<5> >"                     />
- <class name="art::Wrapper< std::vector< anab::FeatureVector<5> > >"  />
-
->>>>>>> b0efec92
  <!-- MVA output metadata, length 1-5                                -->
  <class name="anab::MVADescription<1>" ClassVersion="10">
   <version ClassVersion="10" checksum="835494112"/>
@@ -121,13 +108,9 @@
   <version ClassVersion="12" checksum="1421274164"/>
   <version ClassVersion="11" checksum="495386863"/>
  </class>
-<<<<<<< HEAD
- <class name="anab::ParticleID" ClassVersion="13">
-=======
  <class name="anab::ParticleID"            ClassVersion="15"                           >
   <version ClassVersion="15" checksum="1915672523"/>
   <version ClassVersion="14" checksum="2286758712"/>
->>>>>>> b0efec92
   <version ClassVersion="13" checksum="3664244500"/>
   <version ClassVersion="12" checksum="1769449101"/>
  </class>
@@ -162,10 +145,10 @@
   <version ClassVersion="11" checksum="534978548"/>
      <version ClassVersion="10" checksum="0"/>
  </class>
-<<<<<<< HEAD
  <enum name="anab::cosmic_tag_id"/>
  <class name="std::vector<anab::Calorimetry>"/>
  <class name="std::vector<anab::ParticleID>"/>
+ <class name="std::vector<anab::sParticleIDAlgScores>"                                 />
  <class name="std::vector<anab::MVAPIDResult>"/>
  <class name="std::vector<anab::FlashMatch>"/>
  <class name="std::vector<anab::CosmicTag>"/>
@@ -208,12 +191,7 @@
  <class name="std::pair< art::Ptr<anab::FlashMatch>, art::Ptr<anab::CosmicTag>>"/>    
  <class name="std::pair< art::Ptr<recob::Cluster>,   art::Ptr<anab::FlashMatch>>"/>    
  <class name="std::pair< art::Ptr<anab::FlashMatch>, art::Ptr<recob::Cluster>>"/>    
- <class name="std::pair< art::Ptr<simb::MCParticle>, art::Ptr<recob::Hit>>"/>
- <class name="std::pair< art::Ptr<recob::Hit>, art::Ptr<simb::MCParticle>>"/>
- <class name="std::pair< art::Ptr<simb::MCParticle>, art::Ptr<recob::Track>>"/>
  <class name="std::pair< art::Ptr<recob::Track>, art::Ptr<simb::MCParticle>>"/>
- <class name="std::vector<std::pair< art::Ptr<simb::MCParticle>, art::Ptr<recob::Hit>>>"/>
- <class name="std::vector<std::pair< art::Ptr<recob::Hit>, art::Ptr<simb::MCParticle>>>"/>
  <class name="art::Assns<recob::Track,      anab::Calorimetry,  void>"/>
  <class name="art::Assns<anab::Calorimetry, recob::Track,       void>"/>
  <class name="art::Assns<recob::Shower,      anab::Calorimetry,  void>"/>
@@ -322,172 +300,11 @@
  <class name="art::Wrapper< art::Assns< recob::Hit,       simb::MCParticle,  anab::BackTrackerHitMatchingData>>"/>
  <class name="art::Wrapper< art::Assns< simb::MCParticle, recob::Track,      void>>"/>
  <class name="art::Wrapper< art::Assns< simb::MCParticle, recob::Track,      anab::BackTrackerMatchingData>>"/>
- <class name="art::Wrapper< art::Assns< recob::Track,     simb::MCParticle,  void>>"/>
  <class name="art::Wrapper< art::Assns< recob::Track,     simb::MCParticle,  anab::BackTrackerMatchingData>>"/>
- <class name="art::Wrapper< art::Assns< simb::MCParticle, recob::Shower,      void>>"/>
  <class name="art::Wrapper< art::Assns< simb::MCParticle, recob::Shower,      anab::BackTrackerMatchingData>>"/>
- <class name="art::Wrapper< art::Assns< recob::Shower,     simb::MCParticle,  void>>"/>
  <class name="art::Wrapper< art::Assns< recob::Shower,     simb::MCParticle,  anab::BackTrackerMatchingData>>"/>
- <class name="art::Wrapper< art::Assns< simb::MCParticle, recob::PFParticle,      void>>"/>
  <class name="art::Wrapper< art::Assns< simb::MCParticle, recob::PFParticle,      anab::BackTrackerMatchingData>>"/>
- <class name="art::Wrapper< art::Assns< recob::PFParticle,     simb::MCParticle,  void>>"/>
  <class name="art::Wrapper< art::Assns< recob::PFParticle,     simb::MCParticle,  anab::BackTrackerMatchingData>>"/>
-=======
- <enum name="anab::cosmic_tag_id"                                                      />
- <class name="std::vector<anab::Calorimetry>"                                          />
- <class name="std::vector<anab::ParticleID>"                                           />
- <class name="std::vector<anab::sParticleIDAlgScores>"                                 />
- <class name="std::vector<anab::MVAPIDResult>"                                         />
- <class name="std::vector<anab::FlashMatch>"                                           />
- <class name="std::vector<anab::CosmicTag>"                                            />
- <class name="std::vector<anab::T0>"                                                   />
- <class name="std::vector<anab::BackTrackerMatchingData>"                              />
- <class name="std::vector<anab::BackTrackerHitMatchingData>"                           />
- <class name="art::Ptr<anab::Calorimetry>"                                   	       />
- <class name="art::Ptr<anab::ParticleID>"                                              />
- <class name="art::Ptr<anab::MVAPIDResult>"                                            />
- <class name="art::Ptr<anab::FlashMatch>"                                   	       />
- <class name="art::Ptr<anab::CosmicTag>"                                   	           />
- <class name="art::Ptr<anab::T0>"                                                      />
- <class name="art::Ptr<anab::BackTrackerMatchingData>"                                 />
- <class name="art::Ptr<anab::BackTrackerHitMatchingData>"                              />
- <class name="std::pair< art::Ptr<recob::Track>,      art::Ptr<anab::Calorimetry> >"   />
- <class name="std::pair< art::Ptr<anab::Calorimetry>, art::Ptr<recob::Track>      >"   />
- <class name="std::pair< art::Ptr<recob::Shower>,      art::Ptr<anab::Calorimetry> >"   />
- <class name="std::pair< art::Ptr<anab::Calorimetry>, art::Ptr<recob::Shower>      >"   />
- <class name="std::pair< art::Ptr<recob::Track>,      art::Ptr<anab::ParticleID> >"    />
- <class name="std::pair< art::Ptr<anab::ParticleID>, art::Ptr<recob::Track>      >"    />
- <class name="std::pair< art::Ptr<recob::Track>,     art::Ptr<anab::MVAPIDResult>   >" />
- <class name="std::pair< art::Ptr<recob::Shower>,     art::Ptr<anab::MVAPIDResult>   >" />
- <class name="std::pair< art::Ptr<anab::FlashMatch>, art::Ptr<recob::Track>      >"    />
- <class name="std::pair< art::Ptr<anab::FlashMatch>, art::Ptr<recob::OpFlash>      >"    />
- <class name="std::pair< art::Ptr<recob::OpFlash>, art::Ptr<anab::FlashMatch>      >"    />
- <class name="std::pair< art::Ptr<recob::Track>, art::Ptr<anab::FlashMatch>      >"    />
- <class name="std::pair< art::Ptr<recob::PFParticle>, art::Ptr<anab::CosmicTag>  >"    />
- <class name="std::pair< art::Ptr<recob::Track>,      art::Ptr<anab::CosmicTag>  >"    />
- <class name="std::pair< art::Ptr<recob::PCAxis>,     art::Ptr<anab::CosmicTag>  >"    />
- <class name="std::pair< art::Ptr<recob::Cluster>,    art::Ptr<anab::CosmicTag>  >"    />
- <class name="std::pair< art::Ptr<recob::Hit>,        art::Ptr<anab::CosmicTag>  >"    />
- <class name="std::pair< art::Ptr<anab::CosmicTag>, art::Ptr<recob::PFParticle>    >"    />
- <class name="std::pair< art::Ptr<anab::CosmicTag>, art::Ptr<recob::Track>    >"    />
- <class name="std::pair< art::Ptr<anab::CosmicTag>, art::Ptr<recob::PCAxis>    >"    />
- <class name="std::pair< art::Ptr<anab::CosmicTag>, art::Ptr<recob::Cluster>  >"    />
- <class name="std::pair< art::Ptr<anab::CosmicTag>, art::Ptr<recob::Hit>      >"    />
- <class name="std::pair< art::Ptr<anab::CosmicTag>,  art::Ptr<anab::FlashMatch> >"    />
- <class name="std::pair< art::Ptr<anab::FlashMatch>, art::Ptr<anab::CosmicTag>  >"    />
- <class name="std::pair< art::Ptr<recob::Cluster>,   art::Ptr<anab::FlashMatch> >"    />
- <class name="std::pair< art::Ptr<anab::FlashMatch>, art::Ptr<recob::Cluster>   >"    />
- <class name="std::pair< art::Ptr<recob::Track>, art::Ptr<simb::MCParticle> >"    />
- <class name="art::Assns<recob::Track,      anab::Calorimetry,  void>"	               />
- <class name="art::Assns<anab::Calorimetry, recob::Track,       void>"	               />
- <class name="art::Assns<recob::Shower,      anab::Calorimetry,  void>"	               />
- <class name="art::Assns<anab::Calorimetry, recob::Shower,       void>"	               />
- <class name="art::Assns<recob::Track,      anab::ParticleID,  void>"	               />
- <class name="art::Assns<anab::ParticleID, recob::Track,       void>"	               />
- <class name="art::Assns<recob::Track,       anab::MVAPIDResult,  void>"               />
- <class name="art::Assns<recob::Shower,       anab::MVAPIDResult,  void>"               />
- <class name="art::Assns<anab::MVAPIDResult, recob::Track,        void>"               />
- <class name="art::Assns<anab::MVAPIDResult, recob::Shower,        void>"               />
- <class name="art::Assns<anab::FlashMatch, recob::Track,       void>"	               />
- <class name="art::Assns<anab::FlashMatch, recob::OpFlash,       void>"	               />
- <class name="art::Assns<recob::Track,     anab::FlashMatch,   void>"	               />
- <class name="art::Assns<recob::OpFlash,     anab::FlashMatch,   void>"	               />
- <class name="art::Assns<recob::PFParticle, anab::CosmicTag,   void>"	               />
- <class name="art::Assns<recob::Track,      anab::CosmicTag,   void>"	               />
- <class name="art::Assns<recob::PCAxis,     anab::CosmicTag,   void>"	               />
- <class name="art::Assns<recob::Cluster,    anab::CosmicTag,   void>"	               />
- <class name="art::Assns<recob::Hit,        anab::CosmicTag,   void>"	               />
- <class name="art::Assns<anab::CosmicTag,   recob::PFParticle, void>"	               />
- <class name="art::Assns<anab::CosmicTag,   recob::Track,      void>"	               />
- <class name="art::Assns<anab::CosmicTag,   recob::PCAxis,     void>"	               />
- <class name="art::Assns<anab::CosmicTag,   recob::Cluster,    void>"	               />
- <class name="art::Assns<anab::CosmicTag,   anab::FlashMatch,  void>"	               />
- <class name="art::Assns<anab::CosmicTag,   recob::Hit,        void>"	               />
- <class name="art::Assns<anab::FlashMatch,  anab::CosmicTag,   void>"	               />
- <class name="art::Assns<anab::FlashMatch,  recob::Cluster,    void>"	               />
- <class name="art::Assns<recob::Cluster,    anab::FlashMatch,  void>"	               />
- <class name="art::Assns<anab::T0,          recob::Track,      void>"                  />
- <class name="art::Assns<anab::T0,          recob::Shower,     void>"                  />
- <class name="art::Assns<anab::T0,          recob::PFParticle, void>"                  />
- <class name="art::Assns<anab::T0,          raw::ExternalTrigger, void>"               />
- <class name="art::Assns<anab::T0,          recob::OpFlash,    void>"                  />
- <class name="art::Assns<recob::Track,      anab::T0,          void>"                  />
- <class name="art::Assns<recob::Shower,     anab::T0,          void>"                  />
- <class name="art::Assns<recob::PFParticle, anab::T0,          void>"                  />
- <class name="art::Assns<raw::ExternalTrigger, anab::T0,       void>"                  />
- <class name="art::Assns<recob::OpFlash,    anab::T0,          void>"                  />
- <class name="art::Assns< simb::MCParticle,   recob::Hit,      void > "                />
- <class name="art::Assns< simb::MCParticle,   recob::Hit,      anab::BackTrackerHitMatchingData > "  />
- <class name="art::Assns< recob::Hit,         simb::MCParticle,  void > "                />
- <class name="art::Assns< recob::Hit,         simb::MCParticle,  anab::BackTrackerHitMatchingData > "  />
- <class name="art::Assns< simb::MCParticle,   recob::Track,    void > "                />
- <class name="art::Assns< simb::MCParticle,   recob::Track,    anab::BackTrackerMatchingData > "  />
- <class name="art::Assns< recob::Track,     simb::MCParticle,  void > "                />
- <class name="art::Assns< recob::Track,     simb::MCParticle,  anab::BackTrackerMatchingData > "  />
- <class name="art::Assns< simb::MCParticle,   recob::Shower,    void > "                />
- <class name="art::Assns< simb::MCParticle,   recob::Shower,    anab::BackTrackerMatchingData > "  />
- <class name="art::Assns< recob::Shower,     simb::MCParticle,  void > "                />
- <class name="art::Assns< recob::Shower,     simb::MCParticle,  anab::BackTrackerMatchingData > "  />
- <class name="art::Assns< simb::MCParticle,   recob::PFParticle,    void > "                />
- <class name="art::Assns< simb::MCParticle,   recob::PFParticle,    anab::BackTrackerMatchingData > "  />
- <class name="art::Assns< recob::PFParticle,     simb::MCParticle,  void > "                />
- <class name="art::Assns< recob::PFParticle,     simb::MCParticle,  anab::BackTrackerMatchingData > "  />
- <class name="art::Wrapper< std::vector<anab::Calorimetry>      	>"	       />
- <class name="art::Wrapper<art::Assns<recob::Track,      anab::Calorimetry,  void> >"  />
- <class name="art::Wrapper<art::Assns<anab::Calorimetry, recob::Track,       void> >"  />
- <class name="art::Wrapper<art::Assns<recob::Shower,      anab::Calorimetry,  void> >"  />
- <class name="art::Wrapper<art::Assns<anab::Calorimetry, recob::Shower,       void> >"  />
- <class name="art::Wrapper< std::vector<anab::ParticleID>      	>"	               />
- <class name="art::Wrapper<art::Assns<recob::Track,      anab::ParticleID,  void> >"   />
- <class name="art::Wrapper<art::Assns<anab::ParticleID,  recob::Track,       void> >"   />
- <class name="art::Wrapper< std::vector<anab::MVAPIDResult> >"                          />
- <class name="art::Wrapper< art::Assns<recob::Track,     anab::MVAPIDResult,   void> >"   />
- <class name="art::Wrapper< art::Assns<recob::Shower,     anab::MVAPIDResult,   void> >"   />
- <class name="art::Wrapper< art::Assns<anab::MVAPIDResult,  recob::Track,     void> >"    />
- <class name="art::Wrapper< art::Assns<anab::MVAPIDResult,  recob::Shower,     void> >"    />
- <class name="art::Wrapper< std::vector<anab::FlashMatch>       	>"	       />
- <class name="art::Wrapper<art::Assns<anab::FlashMatch, recob::OpFlash,  void> >"  />
- <class name="art::Wrapper<art::Assns<anab::FlashMatch,  recob::Track,       void> >"  />
- <class name="art::Wrapper<art::Assns<recob::Track, anab::FlashMatch,  void> >"  />
- <class name="art::Wrapper<art::Assns<recob::OpFlash,  anab::FlashMatch,       void> >"  />
- <class name="art::Wrapper< std::vector<anab::CosmicTag>       	>"	       />
- <class name="art::Wrapper<art::Assns<anab::CosmicTag,  recob::PFParticle,  void> >"  />
- <class name="art::Wrapper<art::Assns<anab::CosmicTag,  recob::Track,       void> >"  />
- <class name="art::Wrapper<art::Assns<anab::CosmicTag,  recob::PCAxis,      void> >"  />
- <class name="art::Wrapper<art::Assns<anab::CosmicTag,  recob::Cluster,     void> >"  />
- <class name="art::Wrapper<art::Assns<anab::CosmicTag,  recob::Hit,         void> >"  />
- <class name="art::Wrapper<art::Assns<recob::Hit,  anab::CosmicTag,         void> >"  />
- <class name="art::Wrapper<art::Assns<recob::PFParticle, anab::CosmicTag,     void> >"  />
- <class name="art::Wrapper<art::Assns<recob::Track,   anab::CosmicTag,     void> >"  />
- <class name="art::Wrapper<art::Assns<recob::PCAxis,  anab::CosmicTag,     void> >"  />
- <class name="art::Wrapper<art::Assns<recob::Cluster, anab::CosmicTag,     void> >"  />
- <class name="art::Wrapper<art::Assns<anab::FlashMatch, anab::CosmicTag,     void> >"  />
- <class name="art::Wrapper<art::Assns<anab::CosmicTag,  anab::FlashMatch,    void> >"  />
- <class name="art::Wrapper<art::Assns<anab::FlashMatch, recob::Cluster,      void> >"  />
- <class name="art::Wrapper<art::Assns<recob::Cluster,   anab::FlashMatch,    void> >"  />
- <class name="art::Wrapper<std::vector<anab::T0>              >"              />
- <class name="art::Wrapper< art::Assns<anab::T0,          recob::Track,      void> >"  />
- <class name="art::Wrapper< art::Assns<recob::Track,      anab::T0,          void> >"  />
- <class name="art::Wrapper< art::Assns<anab::T0,          recob::Shower,     void> >"  />
- <class name="art::Wrapper< art::Assns<recob::Shower,     anab::T0,          void> >"  />
- <class name="art::Wrapper< art::Assns<anab::T0,          recob::PFParticle, void> >"  />
- <class name="art::Wrapper< art::Assns<recob::PFParticle, anab::T0,          void> >"  />
- <class name="art::Wrapper< art::Assns<anab::T0,          raw::ExternalTrigger, void> >" />
- <class name="art::Wrapper< art::Assns<raw::ExternalTrigger, anab::T0,       void> >"  />
- <class name="art::Wrapper< art::Assns<anab::T0,          recob::OpFlash,    void> >"  />
- <class name="art::Wrapper< art::Assns<recob::OpFlash,    anab::T0,          void> >"  />
- <class name="art::Wrapper< art::Assns< simb::MCParticle, recob::Hit,        void > >"  />
- <class name="art::Wrapper< art::Assns< simb::MCParticle, recob::Hit,        anab::BackTrackerHitMatchingData > >"  />
- <class name="art::Wrapper< art::Assns< recob::Hit,       simb::MCParticle,  void > >"  />
- <class name="art::Wrapper< art::Assns< recob::Hit,       simb::MCParticle,  anab::BackTrackerHitMatchingData > >"  />
- <class name="art::Wrapper< art::Assns< simb::MCParticle, recob::Track,      void > >"  />
- <class name="art::Wrapper< art::Assns< simb::MCParticle, recob::Track,      anab::BackTrackerMatchingData > >"  />
- <class name="art::Wrapper< art::Assns< recob::Track,     simb::MCParticle,  anab::BackTrackerMatchingData > >"  />
- <class name="art::Wrapper< art::Assns< simb::MCParticle, recob::Shower,      anab::BackTrackerMatchingData > >"  />
- <class name="art::Wrapper< art::Assns< recob::Shower,     simb::MCParticle,  anab::BackTrackerMatchingData > >"  />
- <class name="art::Wrapper< art::Assns< simb::MCParticle, recob::PFParticle,      anab::BackTrackerMatchingData > >"  />
- <class name="art::Wrapper< art::Assns< recob::PFParticle,     simb::MCParticle,  anab::BackTrackerMatchingData > >"  />
->>>>>>> b0efec92
 
   <ioread
     version="[-16]"
@@ -502,7 +319,7 @@
         fXYZ.emplace_back(p.X(), p.Y(), p.Z());
     ]]>
   </ioread>
- 
+
 <!--  <ioread
      version="[-13]"
      sourceClass="anab::ParticleID"
