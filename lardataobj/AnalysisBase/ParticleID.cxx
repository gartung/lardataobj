////////////////////////////////////////////////////////////////////////
// \version $Id:
//
// \brief Definition of ParticleID analysis object
//
// \author brebel@fnal.gov, tjyang@fnal.gov
////////////////////////////////////////////////////////////////////////

#include "lardataobj/AnalysisBase/ParticleID.h"
#include "messagefacility/MessageLogger/MessageLogger.h"

namespace anab{

  //----------------------------------------------------------------------
  ParticleID::ParticleID()
<<<<<<< HEAD
    : fPdg(0)
    , fNdf(0)
    , fMinChi2(0.)
    , fDeltaChi2(0.)
    , fChi2Proton(0.)
    , fChi2Kaon(0.)
    , fChi2Pion(0.)
    , fChi2Muon(0.)
    , fMissingE(0.)
    , fMissingEavg(0.)
    , fPIDA(0.)
=======
>>>>>>> eecd19ea
  {
  }

  //----------------------------------------------------------------------
  ParticleID::ParticleID(std::vector<anab::sParticleIDAlgScores> &ParticleIDAlgScores)
  {
    fParticleIDAlgScores = ParticleIDAlgScores;
  }

  //----------------------------------------------------------------------
<<<<<<< HEAD
  ParticleID::ParticleID(std::vector<anab::sParticleIDAlgScores> &ParticleIDAlgScores)
  {
    fPdg = 0;
    fNdf = 0;
    fMinChi2 = 0.;
    fDeltaChi2 = 0.;
    fChi2Proton = 0.;
    fChi2Kaon = 0.;
    fChi2Pion = 0.;
    fChi2Muon = 0.;
    fMissingE = 0.;
    fMissingEavg = 0.;
    fPIDA = 0.;
    fParticleIDAlgScores = ParticleIDAlgScores;
  }

  //----------------------------------------------------------------------
=======
>>>>>>> eecd19ea
  // ostream operator.
  //
  std::ostream& operator<< (std::ostream & o, ParticleID const& a)
  {
<<<<<<< HEAD
    o << "Determined particle PDG code: " << a.fPdg
      << "\n NDF: "                       << a.fNdf
      << "\n Minimal chi2: "              << a.fMinChi2
      << "\n Delta chi2: "                << a.fDeltaChi2
      << "\n chi2 with proton template: " << a.fChi2Proton
      << "\n chi2 with kaon template: "   << a.fChi2Kaon
      << "\n chi2 with pion template: "   << a.fChi2Pion
      << "\n chi2 with muon template: "   << a.fChi2Muon
      << "\n PIDA:                    "   << a.fPIDA
      << "\n planeID=(" << a.fPlaneID.Cryostat << "," << a.fPlaneID.TPC << "," << a.fPlaneID.Plane << ")";

=======
>>>>>>> eecd19ea
    for (size_t i=0; i < a.fParticleIDAlgScores.size(); i++){
      o << "\n ParticleIDAlg " << a.fParticleIDAlgScores.at(i).fAlgName
	<< "\n -- Variable type: " << a.fParticleIDAlgScores.at(i).fVariableType
  << "\n -- Track direction: " << a.fParticleIDAlgScores.at(i).fTrackDir
	<< "\n -- Assuming PDG: " << a.fParticleIDAlgScores.at(i).fAssumedPdg
  << "\n -- Number of degrees of freedom: " << a.fParticleIDAlgScores.at(i).fNdf
	<< "\n -- Value: " << a.fParticleIDAlgScores.at(i).fValue
<<<<<<< HEAD
	<< "\n -- Using planeID: " << a.fParticleIDAlgScores.at(i).fPlaneID;
=======
	<< "\n -- Using planeMask: " << a.fParticleIDAlgScores.at(i).fPlaneMask;
>>>>>>> eecd19ea
    }
    o <<std::endl;


    return o;
  }

}<|MERGE_RESOLUTION|>--- conflicted
+++ resolved
@@ -13,20 +13,6 @@
 
   //----------------------------------------------------------------------
   ParticleID::ParticleID()
-<<<<<<< HEAD
-    : fPdg(0)
-    , fNdf(0)
-    , fMinChi2(0.)
-    , fDeltaChi2(0.)
-    , fChi2Proton(0.)
-    , fChi2Kaon(0.)
-    , fChi2Pion(0.)
-    , fChi2Muon(0.)
-    , fMissingE(0.)
-    , fMissingEavg(0.)
-    , fPIDA(0.)
-=======
->>>>>>> eecd19ea
   {
   }
 
@@ -37,44 +23,10 @@
   }
 
   //----------------------------------------------------------------------
-<<<<<<< HEAD
-  ParticleID::ParticleID(std::vector<anab::sParticleIDAlgScores> &ParticleIDAlgScores)
-  {
-    fPdg = 0;
-    fNdf = 0;
-    fMinChi2 = 0.;
-    fDeltaChi2 = 0.;
-    fChi2Proton = 0.;
-    fChi2Kaon = 0.;
-    fChi2Pion = 0.;
-    fChi2Muon = 0.;
-    fMissingE = 0.;
-    fMissingEavg = 0.;
-    fPIDA = 0.;
-    fParticleIDAlgScores = ParticleIDAlgScores;
-  }
-
-  //----------------------------------------------------------------------
-=======
->>>>>>> eecd19ea
   // ostream operator.
   //
   std::ostream& operator<< (std::ostream & o, ParticleID const& a)
   {
-<<<<<<< HEAD
-    o << "Determined particle PDG code: " << a.fPdg
-      << "\n NDF: "                       << a.fNdf
-      << "\n Minimal chi2: "              << a.fMinChi2
-      << "\n Delta chi2: "                << a.fDeltaChi2
-      << "\n chi2 with proton template: " << a.fChi2Proton
-      << "\n chi2 with kaon template: "   << a.fChi2Kaon
-      << "\n chi2 with pion template: "   << a.fChi2Pion
-      << "\n chi2 with muon template: "   << a.fChi2Muon
-      << "\n PIDA:                    "   << a.fPIDA
-      << "\n planeID=(" << a.fPlaneID.Cryostat << "," << a.fPlaneID.TPC << "," << a.fPlaneID.Plane << ")";
-
-=======
->>>>>>> eecd19ea
     for (size_t i=0; i < a.fParticleIDAlgScores.size(); i++){
       o << "\n ParticleIDAlg " << a.fParticleIDAlgScores.at(i).fAlgName
 	<< "\n -- Variable type: " << a.fParticleIDAlgScores.at(i).fVariableType
@@ -82,11 +34,8 @@
 	<< "\n -- Assuming PDG: " << a.fParticleIDAlgScores.at(i).fAssumedPdg
   << "\n -- Number of degrees of freedom: " << a.fParticleIDAlgScores.at(i).fNdf
 	<< "\n -- Value: " << a.fParticleIDAlgScores.at(i).fValue
-<<<<<<< HEAD
-	<< "\n -- Using planeID: " << a.fParticleIDAlgScores.at(i).fPlaneID;
-=======
 	<< "\n -- Using planeMask: " << a.fParticleIDAlgScores.at(i).fPlaneMask;
->>>>>>> eecd19ea
+
     }
     o <<std::endl;
 
