////////////////////////////////////////////////////////////////////////////
// \version
//
// \brief Definition of data product to hold ParticleID information
//
// \author brebel@fnal.gov, tjyang@fnal.gov
//
////////////////////////////////////////////////////////////////////////////
#ifndef ANAB_PARTICLEID_H
#define ANAB_PARTICLEID_H

#include <iosfwd>
<<<<<<< HEAD
=======
#include <iostream>
#include <iomanip>
#include <bitset>
>>>>>>> b0efec92
#include "larcoreobj/SimpleTypesAndConstants/geo_types.h"
#include "lardataobj/AnalysisBase/ParticleID_VariableTypeEnums.h"

namespace anab {

struct sParticleIDAlgScores { ///< determined particle ID
  std::string fAlgName; ///< Algorithm name (to be defined by experiment). Set to "AlgNameNotSet" by default.
  kVariableType fVariableType; ///< Variable type enum: defined in ParticleID_VariableTypeEnums.h. Set to kNotSet by default.
  kTrackDir fTrackDir; ///< Track direction enum: defined in ParticleID_VariableTypeEnums.h. Set to kNoDirection by default.
  int fNdf; ///< Number of degrees of freedom used by algorithm, if applicable. Set to -9999 by default.
  int fAssumedPdg; ///< PDG of particle hypothesis assumed by algorithm, if applicable. Set to 0 by default.
  float fValue; ///< Result of Particle ID algorithm/test
  std::bitset<8> fPlaneMask; ///< Bitset for PlaneID used by algorithm, allowing for multiple planes and up to 8 total planes. Set to all 0s by default. Convention for bitset is that fPlaneMask[0] (i.e. bit 0) represents the collection plane, and then other planes work outwards from there.

  sParticleIDAlgScores(){
  fAlgName = "AlgNameNotSet";
  fVariableType = kNotSet;
  fTrackDir = kNoDirection;
  fAssumedPdg = 0;
  fNdf = -9999;
  fValue = -9999.;
  // fPlaneMask will use default constructor: sets all values to 0
  }
};

  class ParticleID{
  public:
<<<<<<< HEAD

    ParticleID();
=======
>>>>>>> b0efec92

    ParticleID();
    
    std::vector<sParticleIDAlgScores> fParticleIDAlgScores; ///< Vector of structs to hold outputs from generic PID algorithms

  public:

    ParticleID(std::vector<anab::sParticleIDAlgScores> &ParticleIDAlgScores);

    friend std::ostream& operator << (std::ostream &o, ParticleID const& a);

<<<<<<< HEAD
    const int&    Pdg()         const;
    const int&    Ndf()         const;
    const double& MinChi2()     const;
    const double& DeltaChi2()   const;
    const double& Chi2Proton()  const;
    const double& Chi2Kaon()    const;
    const double& Chi2Pion()    const;
    const double& Chi2Muon()    const;
    const double& MissingE()    const;
    const double& MissingEavg() const;
    const double& PIDA()        const;
    const geo::PlaneID& PlaneID() const;
  };

}


inline const int&    anab::ParticleID::Pdg()         const { return fPdg;         }
inline const int&    anab::ParticleID::Ndf()         const { return fNdf;         }
inline const double& anab::ParticleID::MinChi2()     const { return fMinChi2;     }
inline const double& anab::ParticleID::DeltaChi2()   const { return fDeltaChi2;   }
inline const double& anab::ParticleID::Chi2Proton()  const { return fChi2Proton;  }
inline const double& anab::ParticleID::Chi2Kaon()    const { return fChi2Kaon;    }
inline const double& anab::ParticleID::Chi2Pion()    const { return fChi2Pion;    }
inline const double& anab::ParticleID::Chi2Muon()    const { return fChi2Muon;    }
inline const double& anab::ParticleID::MissingE()    const { return fMissingE;    }
inline const double& anab::ParticleID::MissingEavg() const { return fMissingEavg; }
inline const double& anab::ParticleID::PIDA()        const { return fPIDA; }
inline const geo::PlaneID& anab::ParticleID::PlaneID() const { return fPlaneID; }
=======
    const std::vector<anab::sParticleIDAlgScores> & ParticleIDAlgScores() const;

  };

}

inline const std::vector<anab::sParticleIDAlgScores> & anab::ParticleID::ParticleIDAlgScores() const { return fParticleIDAlgScores; }
>>>>>>> b0efec92

#endif //ANAB_PARTICLEID_H<|MERGE_RESOLUTION|>--- conflicted
+++ resolved
@@ -10,12 +10,9 @@
 #define ANAB_PARTICLEID_H
 
 #include <iosfwd>
-<<<<<<< HEAD
-=======
 #include <iostream>
 #include <iomanip>
 #include <bitset>
->>>>>>> b0efec92
 #include "larcoreobj/SimpleTypesAndConstants/geo_types.h"
 #include "lardataobj/AnalysisBase/ParticleID_VariableTypeEnums.h"
 
@@ -43,14 +40,9 @@
 
   class ParticleID{
   public:
-<<<<<<< HEAD
 
     ParticleID();
-=======
->>>>>>> b0efec92
 
-    ParticleID();
-    
     std::vector<sParticleIDAlgScores> fParticleIDAlgScores; ///< Vector of structs to hold outputs from generic PID algorithms
 
   public:
@@ -59,37 +51,6 @@
 
     friend std::ostream& operator << (std::ostream &o, ParticleID const& a);
 
-<<<<<<< HEAD
-    const int&    Pdg()         const;
-    const int&    Ndf()         const;
-    const double& MinChi2()     const;
-    const double& DeltaChi2()   const;
-    const double& Chi2Proton()  const;
-    const double& Chi2Kaon()    const;
-    const double& Chi2Pion()    const;
-    const double& Chi2Muon()    const;
-    const double& MissingE()    const;
-    const double& MissingEavg() const;
-    const double& PIDA()        const;
-    const geo::PlaneID& PlaneID() const;
-  };
-
-}
-
-
-inline const int&    anab::ParticleID::Pdg()         const { return fPdg;         }
-inline const int&    anab::ParticleID::Ndf()         const { return fNdf;         }
-inline const double& anab::ParticleID::MinChi2()     const { return fMinChi2;     }
-inline const double& anab::ParticleID::DeltaChi2()   const { return fDeltaChi2;   }
-inline const double& anab::ParticleID::Chi2Proton()  const { return fChi2Proton;  }
-inline const double& anab::ParticleID::Chi2Kaon()    const { return fChi2Kaon;    }
-inline const double& anab::ParticleID::Chi2Pion()    const { return fChi2Pion;    }
-inline const double& anab::ParticleID::Chi2Muon()    const { return fChi2Muon;    }
-inline const double& anab::ParticleID::MissingE()    const { return fMissingE;    }
-inline const double& anab::ParticleID::MissingEavg() const { return fMissingEavg; }
-inline const double& anab::ParticleID::PIDA()        const { return fPIDA; }
-inline const geo::PlaneID& anab::ParticleID::PlaneID() const { return fPlaneID; }
-=======
     const std::vector<anab::sParticleIDAlgScores> & ParticleIDAlgScores() const;
 
   };
@@ -97,6 +58,5 @@
 }
 
 inline const std::vector<anab::sParticleIDAlgScores> & anab::ParticleID::ParticleIDAlgScores() const { return fParticleIDAlgScores; }
->>>>>>> b0efec92
 
 #endif //ANAB_PARTICLEID_H