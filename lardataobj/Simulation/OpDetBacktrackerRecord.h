--- conflicted
+++ resolved
@@ -47,7 +47,7 @@
    *
    * - position: where the scintillation occurred (from Geant4 simulation)
    * - track ID: Geant4 track ID of the ionizing particle
-   * - energy: amount of energy from G4Step (from Geant4 simulation)
+   * - energy: amount of energy in G4Step (from Geant4 simulation)
    * - photons: amount of photons reaching the optical detector
    *
    * Note the different definition of the photons respect to the rest:
@@ -271,14 +271,8 @@
      */
     std::pair<TrackID_t,TrackID_t> MergeOpDetBacktrackerRecord
       (const OpDetBacktrackerRecord& opDetNum, int offset);
-<<<<<<< HEAD
-
-
-    //@{
-=======
-    
-    
->>>>>>> 427bfc4d
+
+
     /**
      * @brief Dumps the full content of the OpDetBacktrackerRecord into a stream
      * @tparam Stream an ostream-like stream object
@@ -288,23 +282,13 @@
      */
     template <typename Stream>
     void Dump(Stream&& out, std::string indent, std::string first_indent) const;
-<<<<<<< HEAD
-
-    template <typename Stream>
-    void Dump(Stream&& out, std::string indent = "") const
-      { Dump(std::forward<Stream>(out), indent, indent); }
-    //@}
-
-
-=======
-    
+
     /// Documentation at `Dump(Stream&&, std::string, std::string) const`.
     template <typename Stream>
     void Dump(Stream&& out, std::string indent = "") const
       { Dump(std::forward<Stream>(out), indent, indent); }
-    
-    
->>>>>>> 427bfc4d
+
+
   private:
     /// Comparison functor, sorts by increasing timePDclocktick value
     struct CompareByTimePDclock;
