--- conflicted
+++ resolved
@@ -8,20 +8,16 @@
 
 
 <lcgdict>
-<<<<<<< HEAD
  <class name="sim::OnePhoton"                ClassVersion="13">
   <version ClassVersion="13" checksum="3677597673"/>
-=======
+  <version ClassVersion="12" checksum="124883757"/>
+  <version ClassVersion="11" checksum="1948463887"/>
+ </class>
  <class name="sim::SimEnergyDeposit"         ClassVersion="16">
   <version ClassVersion="16" checksum="2652853768"/>
   <version ClassVersion="15" checksum="2953985021"/>
   <version ClassVersion="14" checksum="933111578"/>
   <version ClassVersion="13" checksum="671029830"/>
- </class>
- <class name="sim::OnePhoton"                ClassVersion="12">
->>>>>>> ef53e03d
-  <version ClassVersion="12" checksum="124883757"/>
-  <version ClassVersion="11" checksum="1948463887"/>
  </class>
  <class name="sim::SimPhotonsLite"           ClassVersion="10">
   <version ClassVersion="10" checksum="4093907155"/>
@@ -60,16 +56,13 @@
   <version ClassVersion="10" checksum="1873453733"/>
  </class>
  <enum name="sim::BeamType_t"                                      />
-<<<<<<< HEAD
  <class name="art::Ptr<sim::SupernovaTruth>"                       />
  <class name="std::pair< art::Ptr<sim::SupernovaTruth>, art::Ptr<simb::MCTruth> >" />
  <class name="std::pair< art::Ptr<simb::MCTruth>, art::Ptr<sim::SupernovaTruth> >" />
  <class name="art::Assns<sim::SupernovaTruth, simb::MCTruth, void>" />
  <class name="art::Assns<simb::MCTruth, sim::SupernovaTruth, void>" />
 
-=======
  <class name="std::vector<sim::SimEnergyDeposit>"                  />
->>>>>>> ef53e03d
  <class name="std::vector<sim::OnePhoton>"                         />
  <class name="std::vector<sim::SimPhotonsLite>"                    />
  <class name="std::vector<sim::SimPhotons  >" 		     		    	   />
